--- conflicted
+++ resolved
@@ -7,14 +7,9 @@
     llm::{LLMError, LLMPrompt, LargeLanguageModel},
     model::{
         search::{
-<<<<<<< HEAD
-            Baidu, Bing, Duckduckgo, DuckduckgoHtml, DuckduckgoLite, DuckduckgoNoAi, Google, SearchEngine, Sogou
-        }, GenerateQueryResult, UserQueryRequest
-=======
             Baidu, Bing, Duckduckgo, DuckduckgoHtml, DuckduckgoLite, DuckduckgoNoAi, Google, SearchEngine, Sogou,
         },
         GenerateQueryResult, UserQueryRequest,
->>>>>>> e0a57c55
     },
 };
 
